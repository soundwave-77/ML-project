import os

if os.getenv("DEBUG", "0") == "1":
	import debugpy
	debugpy.listen(5678)
	print("Waiting for debugger to attach...")
	debugpy.wait_for_client()
	print("Debugger Connected")

import pickle
from pathlib import Path
from typing import Optional

import joblib
import numpy as np
import pandas as pd
import tyro
import optuna
from catboost import CatBoostRegressor, Pool
from clearml import Task
from lightgbm import LGBMRegressor, early_stopping, log_evaluation

# local modules
from prepare_data import fill_missing_values, load_and_preprocess_data, preprocess_data_ridge
from sklearn.linear_model import Ridge
from sklearn.metrics import mean_absolute_error, r2_score
from sklearn.model_selection import KFold, StratifiedKFold
from sklearn.pipeline import make_pipeline
from sklearn.preprocessing import StandardScaler

from src.utils import is_gpu_available, rmse, save_feature_importance

if os.getenv("ENABLE_CLEARML", "0") == "0":
    # to disable clearml for debugging
    Task.set_offline(True)


def get_default_hyperparameters(model_name):
    if model_name == "CatBoost":
        return {
            "metric_period": 50,
            "early_stopping_rounds": 10,
            "iterations": 1000,
            "task_type": "GPU" if is_gpu_available() else "CPU",
        }
    elif model_name == "LightGBM":
        return {
            "objective": "regression",
            "metric": "rmse",
            "n_estimators": 1000,
            "boosting_type": "gbdt",
            "verbose": -1,
        }
    elif model_name == "Ridge":
        return {
            "alpha": 1.0
        }
    

def get_hyperparameter_space(model_name, trial):
    if model_name == "CatBoost":
        return {
            "iterations": trial.suggest_int("iterations", 500, 2000),
            "depth": trial.suggest_int("depth", 4, 14),
            "learning_rate": trial.suggest_float("learning_rate", 0.01, 0.3),
            "l2_leaf_reg": trial.suggest_float("l2_leaf_reg", 1, 10),
            "metric_period": 50,
            "early_stopping_rounds": 10,
            "task_type": "GPU" if is_gpu_available() else "CPU",
        }
    elif model_name == "LightGBM":
        return {
            "n_estimators": trial.suggest_int("n_estimators", 500, 2000),
            "max_depth": trial.suggest_int("max_depth", 4, 14),
            "learning_rate": trial.suggest_float("learning_rate", 0.01, 0.3),
            "reg_lambda": trial.suggest_float("reg_lambda", 1.0, 10.0),
            "objective": "regression",
            "metric": "rmse",
            "boosting_type": "gbdt",
            "verbose": -1
        }
    elif model_name == "Ridge":
        return {
            "alpha": trial.suggest_float("alpha", 1e-3, 100, log=True)
        }


def train_catboost(
    X_train, y_train, X_val=None, y_val=None, cat_features=None, embed_features=None, params=None
):
    params = get_default_hyperparameters("CatBoost") if params is None else params
    print(f"Using {params["task_type"]} for training")

    train_pool = Pool(
        X_train, y_train, cat_features=cat_features, embedding_features=embed_features
    )
    if X_val is not None and y_val is not None:
        eval_pool = Pool(
            X_val, y_val, cat_features=cat_features, embedding_features=embed_features
        )
    else:
        eval_pool = None
    model = CatBoostRegressor(**params)
    model.fit(train_pool, eval_set=eval_pool)
    return model


def train_ridge(X_train, y_train, params=None):
    params = get_default_hyperparameters("Ridge") if params is None else params
    model = make_pipeline(StandardScaler(), Ridge(**params))
    model.fit(X_train, y_train)
    return model


def train_lightgbm(X_train, y_train, X_val=None, y_val=None, params=None):
    params = get_default_hyperparameters("LightGBM") if params is None else params

    if X_val is not None and y_val is not None:
        eval_set = [(X_val, y_val)]
        callbacks = [
            early_stopping(stopping_rounds=10, verbose=True),
            log_evaluation(50),
        ]
    else:
        eval_set = None
        callbacks = None

    model = LGBMRegressor(**params)
    model.fit(
        X_train, y_train, eval_set=eval_set, eval_metric="rmse", callbacks=callbacks
    )
    return model


def optimize_hyperparameters(
    model_name,
    X,
    y,
    FOLD_LIST,
    cat_features,
    embed_features
):
    print("--- Optimizing hyperparameters ---")
    best_scores = []
    best_model = None

    def objective(trial):
        params = get_hyperparameter_space(model_name, trial)
        
        scores = []
        for fold_id, (train_idx, val_idx) in enumerate(FOLD_LIST):
            X_train, y_train = X.loc[train_idx], y.loc[train_idx]
            X_val, y_val = X.loc[val_idx], y.loc[val_idx]

            if model_name == "CatBoost":
                model = train_catboost(
                    X_train,
                    y_train,
                    X_val,
                    y_val,
                    cat_features=cat_features,
                    embed_features=embed_features,
                    params=params
                )
            elif model_name == "Ridge":
                model = train_ridge(X_train, y_train, params)
            elif model_name == "LightGBM":
                model = train_lightgbm(X_train, y_train, X_val, y_val, params)

            # Ensure y_val is a Pandas Series
            if isinstance(y_val, pd.DataFrame):
                y_val = y_val.squeeze()
            elif isinstance(y_val, np.ndarray) and y_val.ndim > 1:
                y_val = y_val.ravel()

            preds = model.predict(X_val)
            score = rmse(y_val, preds)
            mae = mean_absolute_error(y_val, preds)
            r2 = r2_score(y_val, preds)
            scores.append({"rmse": score, "mae": mae, "r2": r2})

        mean_rmse = np.mean([score["rmse"] for score in scores])
        nonlocal best_scores, best_model
        if not best_scores or mean_rmse < np.mean([score["rmse"] for score in best_scores]):
            best_scores = scores
            best_model = model

        return mean_rmse

    study = optuna.create_study(direction="minimize")
    study.optimize(objective, n_trials=5)
    print(f"Best hyperparameters: {study.best_params}")
    return best_model, best_scores


def train_model(
    model_name,
    task_name,
    X,
    y,
    cat_features,
    embed_features=None,
    use_stratified_kfold=False,
    use_hyperparameter_optimization=False
):
    # Initialize ClearML task
    task = Task.init(project_name="avito_sales_prediction", task_name=task_name)

    all_num_features = list(X.select_dtypes(include="number").columns)

    if embed_features is None:
        num_features = all_num_features
    else:
        num_features = set(all_num_features) - set(embed_features)

    task.connect(
        {
            "model_name": model_name,
            "dataset_size": X.shape,
            "numerical_features": num_features,
            "categorical_features": cat_features,
        }
    )
    logger = task.get_logger()

    # Cross-validation
    folds_num = 3
    if use_stratified_kfold:
        splitter = StratifiedKFold(n_splits=folds_num, shuffle=True, random_state=42)

        _y = (y.round(2) * 100).astype(int)
        FOLD_LIST = list(splitter.split(_y, _y))
    else:
        splitter = KFold(n_splits=folds_num, shuffle=True, random_state=42)
        FOLD_LIST = list(splitter.split(X, y))

    # Optuna hyperparameter optimization
    if use_hyperparameter_optimization:
        model, scores = optimize_hyperparameters(model_name, X, y, FOLD_LIST, cat_features, embed_features)
    else:
        scores = []
        for fold_id, (train_idx, val_idx) in enumerate(FOLD_LIST):
            X_train, y_train = X.loc[train_idx], y.loc[train_idx]
            X_val, y_val = X.loc[val_idx], y.loc[val_idx]

            if model_name == "CatBoost":
                model = train_catboost(
                    X_train,
                    y_train,
                    X_val,
                    y_val,
                    cat_features=cat_features,
                    embed_features=embed_features
                )
            elif model_name == "Ridge":
                model = train_ridge(X_train, y_train)
            elif model_name == "LightGBM":
                model = train_lightgbm(X_train, y_train, X_val, y_val)

            # Ensure y_val is a Pandas Series
            if isinstance(y_val, pd.DataFrame):
                y_val = y_val.squeeze()
            elif isinstance(y_val, np.ndarray) and y_val.ndim > 1:
                y_val = y_val.ravel()

            preds = model.predict(X_val)
            score = rmse(y_val, preds)
            mae = mean_absolute_error(y_val, preds)
            r2 = r2_score(y_val, preds)
            scores.append({"rmse": score, "mae": mae, "r2": r2})

        # Log feature importances to ClearML
        if model_name == "CatBoost":
            feature_importances = model.get_feature_importance()
        elif model_name == "Ridge":
            feature_importances = np.abs(model.named_steps["ridge"].coef_)
        elif model_name == "LightGBM":
            feature_importances = model.feature_importances_

        save_feature_importance(
            feature_importances,
            X,
            task,
            task_name,
            model_name,
            f"feature_importance.csv",
        )

    scores = {
        "cv_rmse": np.mean([score["rmse"] for score in scores]),
        "cv_mae": np.mean([score["mae"] for score in scores]),
        "cv_r2": np.mean([score["r2"] for score in scores]),
    }
    for key, value in scores.items():
        logger.report_single_value(name=key, value=value)

    # Log hyperparameters to ClearML
    if model_name == "CatBoost":
        params = model.get_all_params()
    elif model_name in ["Ridge", "LightGBM"]:
        params = model.get_params()
    task.connect(params)

    # Save final model checkpoint
    ckpt_root = Path(f"outputs/models/{model_name}/{task_name}/")
    ckpt_root.mkdir(parents=True, exist_ok=True)

    if model_name == "CatBoost":
        final_checkpoint_path = ckpt_root / "final_model.cbm"
        model.save_model(final_checkpoint_path)
    elif model_name in ["Ridge", "LightGBM"]:
        final_checkpoint_path = ckpt_root / "final_model.joblib"
        joblib.dump(model, final_checkpoint_path)


def main(
    train_path: str,
    task_name: str,
    model_name: str,
    use_stratified_kfold: bool,
    use_hyperparameter_optimization: bool,
    embed_add_as_separate_columns: bool,
    use_truncated_embeddings: bool,
    use_prep_data_cache: bool,
    text_embeddings_type: Optional[str],
    image_embeddings_type: Optional[str],
    use_image_quality_features: bool,
):
    task_name = (
        task_name
<<<<<<< HEAD
        + f"_{model_name}"
        + f"_use_stratified_kfold={use_stratified_kfold}"
        + f"_embed_add_as_separate_columns={embed_add_as_separate_columns}"
        + f"_text_embeddings_type={text_embeddings_type}"
        + f"_image_embeddings_type={image_embeddings_type}"
        + f"_use_truncated_embeddings={use_truncated_embeddings}"
=======
        + f"_{model_name=}_{use_stratified_kfold=}_{use_hyperparameter_optimization=}_{embed_add_as_separate_columns=}_{text_embeddings_type=}_{image_embeddings_type=}_{use_truncated_embeddings=}"
>>>>>>> 78481bc1
    )

    # check if data is already prepared
    x_path = Path(f"outputs/data/{task_name}/X.csv")
    y_path = Path(f"outputs/data/{task_name}/y.csv")
    cat_features_path = Path(f"outputs/data/{task_name}/cat_features.pkl")
    embed_features_path = Path(f"outputs/data/{task_name}/embed_features.pkl")

    x_path.parent.mkdir(parents=True, exist_ok=True)
    if (
        use_prep_data_cache
        and x_path.exists()
        and y_path.exists()
        and cat_features_path.exists()
        and embed_features_path.exists()
    ):
        print("Data is already prepared")
        X = pd.read_csv(x_path)
        y = pd.read_csv(y_path)
        with open(cat_features_path, "rb") as f:
            cat_features = pickle.load(f)
        with open(embed_features_path, "rb") as f:
            embed_features = pickle.load(f)
        X = fill_missing_values(X, cat_features)
        X.info()
    else:
        if model_name in ["Ridge", "LightGBM"]:
            data = preprocess_data_ridge(train_path)
        elif model_name == "CatBoost":
            data = load_and_preprocess_data(
                model_name,
                train_path,
                text_embeddings_type=text_embeddings_type,
                image_embeddings_type=image_embeddings_type,
                use_reduced_rubert_embeddings=False,
                use_truncated_embeddings=use_truncated_embeddings,
                embed_add_as_separate_columns=embed_add_as_separate_columns,
                use_image_quality_features=use_image_quality_features,
            )
        X, y, cat_features, embed_features = (
            data["X"],
            data["y"],
            data["cat_features"],
            data["embed_features"],
        )

        # # save data to csv
        # X.to_csv(x_path, index=False)
        # y.to_csv(y_path, index=False)
        # with open(cat_features_path, "wb") as f:
        #     pickle.dump(cat_features, f)
        # with open(embed_features_path, "wb") as f:
        #     pickle.dump(embed_features, f)

<<<<<<< HEAD
    print("-------")
    from pprint import pprint

    # pprint(X.head(1))
    # pprint(y.head(1))
    pprint(X.info())
    pprint(y.info())
    pprint(f"cat_features: {cat_features}")
    pprint(f"embed_features: {embed_features}")
    print("-------")

    train_model(
        model_name, task_name, X, y, embed_features, use_stratified_kfold
=======
    train_model(
        model_name, task_name, X, y, cat_features, embed_features, use_stratified_kfold, use_hyperparameter_optimization
>>>>>>> 78481bc1
    )


if __name__ == "__main__":
    tyro.cli(main)<|MERGE_RESOLUTION|>--- conflicted
+++ resolved
@@ -328,16 +328,12 @@
 ):
     task_name = (
         task_name
-<<<<<<< HEAD
         + f"_{model_name}"
         + f"_use_stratified_kfold={use_stratified_kfold}"
         + f"_embed_add_as_separate_columns={embed_add_as_separate_columns}"
         + f"_text_embeddings_type={text_embeddings_type}"
         + f"_image_embeddings_type={image_embeddings_type}"
         + f"_use_truncated_embeddings={use_truncated_embeddings}"
-=======
-        + f"_{model_name=}_{use_stratified_kfold=}_{use_hyperparameter_optimization=}_{embed_add_as_separate_columns=}_{text_embeddings_type=}_{image_embeddings_type=}_{use_truncated_embeddings=}"
->>>>>>> 78481bc1
     )
 
     # check if data is already prepared
@@ -392,7 +388,6 @@
         # with open(embed_features_path, "wb") as f:
         #     pickle.dump(embed_features, f)
 
-<<<<<<< HEAD
     print("-------")
     from pprint import pprint
 
@@ -405,11 +400,7 @@
     print("-------")
 
     train_model(
-        model_name, task_name, X, y, embed_features, use_stratified_kfold
-=======
-    train_model(
-        model_name, task_name, X, y, cat_features, embed_features, use_stratified_kfold, use_hyperparameter_optimization
->>>>>>> 78481bc1
+        model_name, task_name, X, y, embed_features, use_stratified_kfold, use_hyperparameter_optimization
     )
 
 
