# catboost
export ENABLE_CLEARML=1
# export PYTHONPATH=$PYTHONPATH:$(pwd)

python scripts/train.py \
    --train_path data/raw/train.csv \
<<<<<<< HEAD
    --task_name catboost_rubert_features_title_longer_sep_embed_stratified_kfold3 \
    --model_name CatBoost \
    --use_stratified_kfold True \
    --embed_add_as_separate_columns True
=======
    --task_name catboost_rubert_features_title_longer_dim2 \
    --model_name CatBoost

>>>>>>> f951dd26

# catboost_rubert_features_title_longer_dim2 - storing embeddings in a single column

# ridge
# python scripts/train.py \
#     --train_path data/raw/train.csv \
#     --task_name ridge_baseline \
#     --model_name Ridge

# lightgbm
# python scripts/train.py \
#     --train_path data/raw/train.csv \
#     --task_name lightgbm_baseline \
#     --model_name LightGBM<|MERGE_RESOLUTION|>--- conflicted
+++ resolved
@@ -4,18 +4,11 @@
 
 python scripts/train.py \
     --train_path data/raw/train.csv \
-<<<<<<< HEAD
     --task_name catboost_rubert_features_title_longer_sep_embed_stratified_kfold3 \
     --model_name CatBoost \
     --use_stratified_kfold True \
     --embed_add_as_separate_columns True
-=======
-    --task_name catboost_rubert_features_title_longer_dim2 \
-    --model_name CatBoost
 
->>>>>>> f951dd26
-
-# catboost_rubert_features_title_longer_dim2 - storing embeddings in a single column
 
 # ridge
 # python scripts/train.py \
