--- conflicted
+++ resolved
@@ -1,5 +1,4 @@
-<<<<<<< HEAD
-export ENABLE_CLEARML=1
+export ENABLE_CLEARML=0
 
 python scripts/train.py \
     --train_path data/raw/train.csv \
@@ -9,29 +8,6 @@
     --embed_add_as_separate_columns True \
     --add_image_features True \
     --use_prep_data_cache False \
-    --use_truncated_embeddings True
-=======
-# catboost
-python scripts/train.py \
-    --train_path data/raw/train.csv \
-    --task_name catboost_image_statistics \
-    --model_name CatBoost \
-    --text_embeddings_type tfidf
-    --image_embeddings_type None
-
-# ridge
-# python scripts/train.py \
-#     --train_path data/raw/train.csv \
-#     --task_name ridge_baseline \
-#     --model_name Ridge \
-#     --text_embeddings_type tfidf
-#     --image_embeddings_type None
-
-# lightgbm
-# python scripts/train.py \
-#     --train_path data/raw/train.csv \
-#     --task_name lightgbm_baseline \
-#     --model_name LightGBM \
-#     --text_embeddings_type tfidf
-#     --image_embeddings_type None
->>>>>>> 649ca84a
+    --use_truncated_embeddings True \
+    --text_embeddings_type tfidf \
+    --image_embeddings_type None